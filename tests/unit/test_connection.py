try:
    import unittest2 as unittest
except ImportError:
    import unittest # noqa

from StringIO import StringIO

from mock import Mock, ANY

from cassandra.connection import (Connection, HEADER_DIRECTION_TO_CLIENT,
                                  HEADER_DIRECTION_FROM_CLIENT, ProtocolError)
from cassandra.decoder import (write_stringmultimap, write_int, write_string,
                               SupportedMessage)
from cassandra.marshal import uint8_pack, uint32_pack


class ConnectionTest(unittest.TestCase):

    protocol_version = 2

    def make_connection(self):
        c = Connection('1.2.3.4')
        c._socket = Mock()
        c._socket.send.side_effect = lambda x: len(x)
        return c

    def make_header_prefix(self, message_class, version=2, stream_id=0):
        return ''.join(map(uint8_pack, [
            0xff & (HEADER_DIRECTION_TO_CLIENT | version),
            0,  # flags (compression)
            stream_id,
            message_class.opcode  # opcode
        ]))

    def make_options_body(self):
        options_buf = StringIO()
        write_stringmultimap(options_buf, {
            'CQL_VERSION': ['3.0.1'],
            'COMPRESSION': []
        })
        return options_buf.getvalue()

    def make_error_body(self, code, msg):
        buf = StringIO()
        write_int(buf, code)
        write_string(buf, msg)
        return buf.getvalue()

    def make_msg(self, header, body=""):
        return header + uint32_pack(len(body)) + body

    def test_bad_protocol_version(self, *args):
        c = self.make_connection()
        c._id_queue.get_nowait()
        c._callbacks = Mock()
        c.defunct = Mock()

        # read in a SupportedMessage response
        header = self.make_header_prefix(SupportedMessage, version=0x04)
        options = self.make_options_body()
        message = self.make_msg(header, options)
        c.process_msg(message, len(message) - 8)

        # make sure it errored correctly
        c.defunct.assert_called_once_with(ANY)
        args, kwargs = c.defunct.call_args
        self.assertIsInstance(args[0], ProtocolError)

    def test_bad_header_direction(self, *args):
        c = self.make_connection()
        c._id_queue.get_nowait()
        c._callbacks = Mock()
        c.defunct = Mock()

        # read in a SupportedMessage response
        header = ''.join(map(uint8_pack, [
            0xff & (HEADER_DIRECTION_FROM_CLIENT | self.protocol_version),
            0,  # flags (compression)
            0,
            SupportedMessage.opcode  # opcode
        ]))
        options = self.make_options_body()
        message = self.make_msg(header, options)
        c.process_msg(message, len(message) - 8)

        # make sure it errored correctly
        c.defunct.assert_called_once_with(ANY)
        args, kwargs = c.defunct.call_args
        self.assertIsInstance(args[0], ProtocolError)

    def test_negative_body_length(self, *args):
        c = self.make_connection()
        c._id_queue.get_nowait()
        c._callbacks = Mock()
        c.defunct = Mock()

        # read in a SupportedMessage response
        header = self.make_header_prefix(SupportedMessage)
        options = self.make_options_body()
        message = self.make_msg(header, options)
        c.process_msg(message, -13)

        # make sure it errored correctly
        c.defunct.assert_called_once_with(ANY)
        args, kwargs = c.defunct.call_args
        self.assertIsInstance(args[0], ProtocolError)

    def test_unsupported_cql_version(self, *args):
        c = self.make_connection()
        c._id_queue.get_nowait()
        c._callbacks = {0: c._handle_options_response}
        c.defunct = Mock()
        c.cql_version = "3.0.3"

        # read in a SupportedMessage response
        header = self.make_header_prefix(SupportedMessage)

        options_buf = StringIO()
        write_stringmultimap(options_buf, {
            'CQL_VERSION': ['7.8.9'],
            'COMPRESSION': []
        })
        options = options_buf.getvalue()

        message = self.make_msg(header, options)
        c.process_msg(message, len(message) - 8)

        # make sure it errored correctly
        c.defunct.assert_called_once_with(ANY)
        args, kwargs = c.defunct.call_args
        self.assertIsInstance(args[0], ProtocolError)

    def test_not_implemented(self):
        """
        Ensure the following methods throw NIE's. If not, come back and test them.
        """
<<<<<<< HEAD

=======
>>>>>>> cd9ec7cc
        c = self.make_connection()

        self.assertRaises(NotImplementedError, c.close)
        self.assertRaises(NotImplementedError, c.register_watcher, None, None)
        self.assertRaises(NotImplementedError, c.register_watchers, None)<|MERGE_RESOLUTION|>--- conflicted
+++ resolved
@@ -134,10 +134,6 @@
         """
         Ensure the following methods throw NIE's. If not, come back and test them.
         """
-<<<<<<< HEAD
-
-=======
->>>>>>> cd9ec7cc
         c = self.make_connection()
 
         self.assertRaises(NotImplementedError, c.close)
