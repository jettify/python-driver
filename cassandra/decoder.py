# Licensed to the Apache Software Foundation (ASF) under one
# or more contributor license agreements.  See the NOTICE file
# distributed with this work for additional information
# regarding copyright ownership.  The ASF licenses this file
# to you under the Apache License, Version 2.0 (the
# "License"); you may not use this file except in compliance
# with the License.  You may obtain a copy of the License at
#
#     http://www.apache.org/licenses/LICENSE-2.0
#
# Unless required by applicable law or agreed to in writing, software
# distributed under the License is distributed on an "AS IS" BASIS,
# WITHOUT WARRANTIES OR CONDITIONS OF ANY KIND, either express or implied.
# See the License for the specific language governing permissions and
# limitations under the License.

from collections import namedtuple, OrderedDict
import datetime
import logging
import socket
import types
from uuid import UUID
try:
    from cStringIO import StringIO
except ImportError:
    from StringIO import StringIO  # ignore flake8 warning: # NOQA

from cassandra import (ConsistencyLevel, Unavailable, WriteTimeout, ReadTimeout,
                       AlreadyExists, InvalidRequest, Unauthorized)
from cassandra.marshal import (int32_pack, int32_unpack, uint16_pack, uint16_unpack,
                               int8_pack, int8_unpack)
from cassandra.cqltypes import lookup_cqltype

log = logging.getLogger(__name__)

class NotSupportedError(Exception):
    pass


class InternalError(Exception):
    pass


PROTOCOL_VERSION = 0x01
PROTOCOL_VERSION_MASK = 0x7f

HEADER_DIRECTION_FROM_CLIENT = 0x00
HEADER_DIRECTION_TO_CLIENT = 0x80
HEADER_DIRECTION_MASK = 0x80


def tuple_factory(colnames, rows):
    return rows


def named_tuple_factory(colnames, rows):
    Row = namedtuple('Row', colnames)
    return [Row(*row) for row in rows]


def dict_factory(colnames, rows):
    return [dict(zip(colnames, row)) for row in rows]


def ordered_dict_factory(colnames, rows):
    return [OrderedDict(zip(colnames, row)) for row in rows]


_message_types_by_name = {}
_message_types_by_opcode = {}

class _register_msg_type(type):
    def __init__(cls, name, bases, dct):
        if not name.startswith('_'):
            _message_types_by_name[cls.name] = cls
            _message_types_by_opcode[cls.opcode] = cls


class _MessageType(object):
    __metaclass__ = _register_msg_type
    params = ()

    tracing = False

    def __init__(self, **kwargs):
        for pname in self.params:
            try:
                pval = kwargs[pname]
            except KeyError:
                raise ValueError("%s instances need the %s keyword parameter"
                                 % (self.__class__.__name__, pname))
            setattr(self, pname, pval)

    def to_string(self, stream_id, compression=None):
        body = StringIO()
        self.send_body(body)
        body = body.getvalue()
        version = PROTOCOL_VERSION | HEADER_DIRECTION_FROM_CLIENT
        flags = 0
        if compression is not None and len(body) > 0:
            body = compression(body)
            flags |= 0x01
        if self.tracing:
            flags |= 0x02
        msglen = int32_pack(len(body))
        msg_parts = map(int8_pack, (version, flags, stream_id, self.opcode)) + [msglen, body]
        return ''.join(msg_parts)

    def send(self, f, streamid, compression=None):
        body = StringIO()
        self.send_body(body)
        body = body.getvalue()
        version = PROTOCOL_VERSION | HEADER_DIRECTION_FROM_CLIENT
        flags = 0
        if compression is not None and len(body) > 0:
            body = compression(body)
            flags |= 0x01
        if self.tracing:
            flags |= 0x02
        msglen = int32_pack(len(body))
        header = ''.join(map(int8_pack, (version, flags, streamid, self.opcode))) \
                 + msglen
        f.write(header)
        if len(body) > 0:
            f.write(body)

    def __str__(self):
        paramstrs = ['%s=%r' % (pname, getattr(self, pname)) for pname in self.params]
        return '<%s(%s)>' % (self.__class__.__name__, ', '.join(paramstrs))
    __repr__ = __str__


def decode_response(stream_id, flags, opcode, body, decompressor=None):
    if flags & 0x01:
        if decompressor is None:
            raise Exception("No decompressor available for compressed frame!")
        body = decompressor(body)
        flags ^= 0x01

    body = StringIO(body)
    if flags & 0x02:
        tracing_id = body.read(16)
        flags ^= 0x02
    else:
        tracing_id = None

    if flags:
<<<<<<< HEAD
        warn("Unknown protocol flags set: %02x. May cause problems." % flags)

=======
        log.warn("Unknown protocol flags set: %02x. May cause problems." % flags)
>>>>>>> 56752c89
    msg_class = _message_types_by_opcode[opcode]
    msg = msg_class.recv_body(StringIO(body))
    msg.stream_id = stream_id
    msg.tracing_id = tracing_id
    return msg


error_classes = {}

class ErrorMessage(_MessageType, Exception):
    opcode = 0x00
    name = 'ERROR'
    params = ('code', 'message', 'info')
    summary = 'Unknown'

    @classmethod
    def recv_body(cls, f):
        code = read_int(f)
        msg = read_string(f)
        subcls = error_classes.get(code, cls)
        extra_info = subcls.recv_error_info(f)
        return subcls(code=code, message=msg, info=extra_info)

    def summary_msg(self):
        msg = 'code=%04x [%s] message="%s"' \
              % (self.code, self.summary, self.message)
        if self.info is not None:
            msg += (' info=' + repr(self.info))
        return msg

    def __str__(self):
        return '<ErrorMessage %s>' % self.summary_msg()
    __repr__ = __str__

    @staticmethod
    def recv_error_info(f):
        pass

    def to_exception(self):
        return self


class ErrorMessageSubclass(_register_msg_type):
    def __init__(cls, name, bases, dct):
        if cls.error_code is not None:
            error_classes[cls.error_code] = cls


class ErrorMessageSub(ErrorMessage):
    __metaclass__ = ErrorMessageSubclass
    error_code = None


class RequestExecutionException(ErrorMessageSub):
    pass


class RequestValidationException(ErrorMessageSub):
    pass


class ServerError(ErrorMessageSub):
    summary = 'Server error'
    error_code = 0x0000


class ProtocolException(ErrorMessageSub):
    summary = 'Protocol error'
    error_code = 0x000A


class UnavailableErrorMessage(RequestExecutionException):
    summary = 'Unavailable exception'
    error_code = 0x1000

    @staticmethod
    def recv_error_info(f):
        return {
            'consistency': read_consistency_level(f),
            'required_replicas': read_int(f),
            'alive_replicas': read_int(f),
        }

    def to_exception(self):
        return Unavailable(self.summary_msg(), **self.info)


class OverloadedErrorMessage(RequestExecutionException):
    summary = 'Coordinator node overloaded'
    error_code = 0x1001


class IsBootstrappingErrorMessage(RequestExecutionException):
    summary = 'Coordinator node is bootstrapping'
    error_code = 0x1002


class TruncateError(RequestExecutionException):
    summary = 'Error during truncate'
    error_code = 0x1003


class WriteTimeoutErrorMessage(RequestExecutionException):
    summary = 'Timeout during write request'
    error_code = 0x1100

    @staticmethod
    def recv_error_info(f):
        return {
            'consistency': read_consistency_level(f),
            'received_responses': read_int(f),
            'required_responses': read_int(f),
            'write_type': read_string(f),
        }

    def to_exception(self):
        return WriteTimeout(self.summary_msg(), **self.info)


class ReadTimeoutErrorMessage(RequestExecutionException):
    summary = 'Timeout during read request'
    error_code = 0x1200

    @staticmethod
    def recv_error_info(f):
        return {
            'consistency': read_consistency_level(f),
            'received_responses': read_int(f),
            'required_responses': read_int(f),
            'data_retrieved': bool(read_byte(f)),
        }

    def to_exception(self):
        return ReadTimeout(self.summary_msg(), **self.info)


class SyntaxException(RequestValidationException):
    summary = 'Syntax error in CQL query'
    error_code = 0x2000


class UnauthorizedErrorMessage(RequestValidationException):
    summary = 'Unauthorized'
    error_code = 0x2100

    def to_exception(self):
        return Unauthorized(self.summary_msg())


class InvalidRequestException(RequestValidationException):
    summary = 'Invalid query'
    error_code = 0x2200

    def to_exception(self):
        return InvalidRequest(self.summary_msg())


class ConfigurationException(RequestValidationException):
    summary = 'Query invalid because of configuration issue'
    error_code = 0x2300


class PreparedQueryNotFound(RequestValidationException):
    summary = 'Matching prepared statement not found on this node'
    error_code = 0x2500

    @staticmethod
    def recv_error_info(f):
        # read the query_id, but ignore and just return the MD5
        read_short(f)
        return f.read(16)


class AlreadyExistsException(ConfigurationException):
    summary = 'Item already exists'
    error_code = 0x2400

    @staticmethod
    def recv_error_info(f):
        return {
            'keyspace': read_string(f),
            'table': read_string(f),
        }

    def to_exception(self):
        return AlreadyExists(**self.info)


class StartupMessage(_MessageType):
    opcode = 0x01
    name = 'STARTUP'
    params = ('cqlversion', 'options')

    KNOWN_OPTION_KEYS = set((
        'CQL_VERSION',
        'COMPRESSION',
    ))

    def send_body(self, f):
        optmap = self.options.copy()
        optmap['CQL_VERSION'] = self.cqlversion
        write_stringmap(f, optmap)


class ReadyMessage(_MessageType):
    opcode = 0x02
    name = 'READY'
    params = ()

    @classmethod
    def recv_body(cls, f):
        return cls()


class AuthenticateMessage(_MessageType):
    opcode = 0x03
    name = 'AUTHENTICATE'
    params = ('authenticator',)

    @classmethod
    def recv_body(cls, f):
        authname = read_string(f)
        return cls(authenticator=authname)


class CredentialsMessage(_MessageType):
    opcode = 0x04
    name = 'CREDENTIALS'
    params = ('creds',)

    def send_body(self, f):
        write_short(f, len(self.creds))
        for credkey, credval in self.creds:
            write_string(f, credkey)
            write_string(f, credval)


class OptionsMessage(_MessageType):
    opcode = 0x05
    name = 'OPTIONS'
    params = ()

    def send_body(self, f):
        pass


class SupportedMessage(_MessageType):
    opcode = 0x06
    name = 'SUPPORTED'
    params = ('cql_versions', 'options',)

    @classmethod
    def recv_body(cls, f):
        options = read_stringmultimap(f)
        cql_versions = options.pop('CQL_VERSION')
        return cls(cql_versions=cql_versions, options=options)


class QueryMessage(_MessageType):
    opcode = 0x07
    name = 'QUERY'
    params = ('query', 'consistency_level',)

    def send_body(self, f):
        write_longstring(f, self.query)
        write_consistency_level(f, self.consistency_level)


class ResultMessage(_MessageType):
    opcode = 0x08
    name = 'RESULT'
    params = ('kind', 'results',)

    KIND_VOID = 0x0001
    KIND_ROWS = 0x0002
    KIND_SET_KEYSPACE = 0x0003
    KIND_PREPARED = 0x0004
    KIND_SCHEMA_CHANGE = 0x0005

    type_codes = {
        0x0001: 'ascii',
        0x0002: 'bigint',
        0x0003: 'blob',
        0x0004: 'boolean',
        0x0005: 'counter',
        0x0006: 'decimal',
        0x0007: 'double',
        0x0008: 'float',
        0x0009: 'int',
        0x000A: 'text',
        0x000B: 'timestamp',
        0x000C: 'uuid',
        0x000D: 'varchar',
        0x000E: 'varint',
        0x000F: 'timeuuid',
        0x0010: 'inet',
        0x0020: 'list',
        0x0021: 'map',
        0x0022: 'set',
    }

    FLAGS_GLOBAL_TABLES_SPEC = 0x0001

    @classmethod
    def recv_body(cls, f):
        kind = read_int(f)
        if kind == cls.KIND_VOID:
            results = None
        elif kind == cls.KIND_ROWS:
            results = cls.recv_results_rows(f)
        elif kind == cls.KIND_SET_KEYSPACE:
            ksname = read_string(f)
            results = ksname
        elif kind == cls.KIND_PREPARED:
            results = cls.recv_results_prepared(f)
        elif kind == cls.KIND_SCHEMA_CHANGE:
            results = cls.recv_results_schema_change(f)
        return cls(kind=kind, results=results)

    @classmethod
    def recv_results_rows(cls, f):
        column_metadata = cls.recv_results_metadata(f)
        rowcount = read_int(f)
        rows = [cls.recv_row(f, len(column_metadata)) for x in xrange(rowcount)]
        colnames = [c[2] for c in column_metadata]
        coltypes = [c[3] for c in column_metadata]
        return (colnames, [tuple(ctype.from_binary(val) for ctype, val in zip(coltypes, row))
                           for row in rows])

    @classmethod
    def recv_results_prepared(cls, f):
        query_id = read_short(f)
        md5_id = f.read(16)
        column_metadata = cls.recv_results_metadata(f)
        return (query_id, md5_id, column_metadata)

    @classmethod
    def recv_results_metadata(cls, f):
        flags = read_int(f)
        glob_tblspec = bool(flags & cls.FLAGS_GLOBAL_TABLES_SPEC)
        colcount = read_int(f)
        if glob_tblspec:
            ksname = read_string(f)
            cfname = read_string(f)
        column_metadata = []
        for x in xrange(colcount):
            if glob_tblspec:
                colksname = ksname
                colcfname = cfname
            else:
                colksname = read_string(f)
                colcfname = read_string(f)
            colname = read_string(f)
            coltype = cls.read_type(f)
            column_metadata.append((colksname, colcfname, colname, coltype))
        return column_metadata

    @classmethod
    def recv_results_schema_change(cls, f):
        change_type = read_string(f)
        keyspace = read_string(f)
        table = read_string(f)
        return dict(change_type=change_type, keyspace=keyspace, table=table)

    @classmethod
    def read_type(cls, f):
        optid = read_short(f)
        try:
            cqltype = lookup_cqltype(cls.type_codes[optid])
        except KeyError:
            raise NotSupportedError("Unknown data type code 0x%x. Have to skip"
                                    " entire result set." % optid)
        if cqltype.typename in ('list', 'set'):
            subtype = cls.read_type(f)
            cqltype = cqltype.apply_parameters(subtype)
        elif cqltype.typename == 'map':
            keysubtype = cls.read_type(f)
            valsubtype = cls.read_type(f)
            cqltype = cqltype.apply_parameters(keysubtype, valsubtype)
        return cqltype

    @staticmethod
    def recv_row(f, colcount):
        return [read_value(f) for x in xrange(colcount)]


class PrepareMessage(_MessageType):
    opcode = 0x09
    name = 'PREPARE'
    params = ('query',)

    def send_body(self, f):
        write_longstring(f, self.query)


class ExecuteMessage(_MessageType):
    opcode = 0x0A
    name = 'EXECUTE'
    params = ('query_id', 'md5_id', 'query_params', 'consistency_level',)

    def send_body(self, f):
        write_short(f, self.query_id)
        f.write(self.md5_id)
        write_short(f, len(self.query_params))
        for param in self.query_params:
            write_value(f, param)
        write_consistency_level(f, self.consistency_level)


known_event_types = frozenset((
    'TOPOLOGY_CHANGE',
    'STATUS_CHANGE',
    'SCHEMA_CHANGE'
))


class RegisterMessage(_MessageType):
    opcode = 0x0B
    name = 'REGISTER'
    params = ('event_list',)

    def send_body(self, f):
        write_stringlist(f, self.event_list)


class EventMessage(_MessageType):
    opcode = 0x0C
    name = 'EVENT'
    params = ('event_type', 'event_args')

    @classmethod
    def recv_body(cls, f):
        event_type = read_string(f).upper()
        if event_type in known_event_types:
            read_method = getattr(cls, 'recv_' + event_type.lower())
            return cls(event_type=event_type, event_args=read_method(f))
        raise NotSupportedError('Unknown event type %r' % event_type)

    @classmethod
    def recv_topology_change(cls, f):
        # "NEW_NODE" or "REMOVED_NODE"
        change_type = read_string(f)
        address = read_inet(f)
        return dict(change_type=change_type, address=address)

    @classmethod
    def recv_status_change(cls, f):
        # "UP" or "DOWN"
        change_type = read_string(f)
        address = read_inet(f)
        return dict(change_type=change_type, address=address)

    @classmethod
    def recv_schema_change(cls, f):
        # "CREATED", "DROPPED", or "UPDATED"
        change_type = read_string(f)
        keyspace = read_string(f)
        table = read_string(f)
        return dict(change_type=change_type, keyspace=keyspace, table=table)


def read_byte(f):
    return int8_unpack(f.read(1))


def write_byte(f, b):
    f.write(int8_pack(b))


def read_int(f):
    return int32_unpack(f.read(4))


def write_int(f, i):
    f.write(int32_pack(i))


def read_short(f):
    return uint16_unpack(f.read(2))


def write_short(f, s):
    f.write(uint16_pack(s))


def read_consistency_level(f):
    return ConsistencyLevel.value_to_name[read_short(f)]


def write_consistency_level(f, cl):
    write_short(f, cl)


def read_string(f):
    size = read_short(f)
    contents = f.read(size)
    return contents.decode('utf8')


def write_string(f, s):
    if isinstance(s, unicode):
        s = s.encode('utf8')
    write_short(f, len(s))
    f.write(s)


def read_longstring(f):
    size = read_int(f)
    contents = f.read(size)
    return contents.decode('utf8')


def write_longstring(f, s):
    if isinstance(s, unicode):
        s = s.encode('utf8')
    write_int(f, len(s))
    f.write(s)


def read_stringlist(f):
    numstrs = read_short(f)
    return [read_string(f) for x in xrange(numstrs)]


def write_stringlist(f, stringlist):
    write_short(f, len(stringlist))
    for s in stringlist:
        write_string(f, s)


def read_stringmap(f):
    numpairs = read_short(f)
    strmap = {}
    for x in xrange(numpairs):
        k = read_string(f)
        strmap[k] = read_string(f)
    return strmap


def write_stringmap(f, strmap):
    write_short(f, len(strmap))
    for k, v in strmap.items():
        write_string(f, k)
        write_string(f, v)


def read_stringmultimap(f):
    numkeys = read_short(f)
    strmmap = {}
    for x in xrange(numkeys):
        k = read_string(f)
        strmmap[k] = read_stringlist(f)
    return strmmap


def write_stringmultimap(f, strmmap):
    write_short(f, len(strmmap))
    for k, v in strmmap.items():
        write_string(f, k)
        write_stringlist(f, v)


def read_value(f):
    size = read_int(f)
    if size < 0:
        return None
    return f.read(size)


def write_value(f, v):
    if v is None:
        write_int(f, -1)
    else:
        write_int(f, len(v))
        f.write(v)


def read_inet(f):
    size = read_byte(f)
    addrbytes = f.read(size)
    port = read_int(f)
    if size == 4:
        addrfam = socket.AF_INET
    elif size == 16:
        addrfam = socket.AF_INET6
    else:
        raise InternalError("bad inet address: %r" % (addrbytes,))
    return (socket.inet_ntop(addrfam, addrbytes), port)


def write_inet(f, addrtuple):
    addr, port = addrtuple
    if ':' in addr:
        addrfam = socket.AF_INET6
    else:
        addrfam = socket.AF_INET
    addrbytes = socket.inet_pton(addrfam, addr)
    write_byte(f, len(addrbytes))
    f.write(addrbytes)
    write_int(f, port)


def cql_quote(term):
    if isinstance(term, unicode):
        return "'%s'" % term.encode('utf8').replace("'", "''")
    elif isinstance(term, (str, bool)):
        return "'%s'" % str(term).replace("'", "''")
    else:
        return str(term)


def cql_encode_none(val):
    return 'NULL'


def cql_encode_unicode(val):
    return cql_quote(val.encode('utf-8'))


def cql_encode_str(val):
    return cql_quote(val)


def cql_encode_object(val):
    return str(val)


def cql_encode_datetime(val):
    return "'%s'" % val.strftime('%Y-%m-%d %H:%M:%S-0000')


def cql_encode_date(val):
    return "'%s'" % val.strftime('%Y-%m-%d-0000')


def cql_encode_sequence(val):
    return '( %s )' % ' , '.join(cql_encoders.get(type(v), cql_encode_object)(v)
                                 for v in val)


def cql_encode_map_collection(val):
    return '{ %s }' % ' , '.join('%s : %s' % (cql_quote(k), cql_quote(v))
                                 for k, v in val.iteritems())


def cql_encode_list_collection(val):
    return '[ %s ]' % ' , '.join(map(cql_quote, val))


def cql_encode_set_collection(val):
    return '{ %s }' % ' , '.join(map(cql_quote, val))


cql_encoders = {
    float: cql_encode_object,
    str: cql_encode_str,
    types.NoneType: cql_encode_none,
    int: cql_encode_object,
    long: cql_encode_object,
    UUID: cql_encode_object,
    datetime.datetime: cql_encode_datetime,
    datetime.date: cql_encode_date,
    dict: cql_encode_map_collection,
    list: cql_encode_list_collection,
    tuple: cql_encode_list_collection,
    set: cql_encode_set_collection,
    frozenset: cql_encode_set_collection,
    types.GeneratorType: cql_encode_sequence
}<|MERGE_RESOLUTION|>--- conflicted
+++ resolved
@@ -145,12 +145,8 @@
         tracing_id = None
 
     if flags:
-<<<<<<< HEAD
-        warn("Unknown protocol flags set: %02x. May cause problems." % flags)
-
-=======
         log.warn("Unknown protocol flags set: %02x. May cause problems." % flags)
->>>>>>> 56752c89
+
     msg_class = _message_types_by_opcode[opcode]
     msg = msg_class.recv_body(StringIO(body))
     msg.stream_id = stream_id
