# Copyright 2013-2014 DataStax, Inc.
#
# Licensed under the Apache License, Version 2.0 (the "License");
# you may not use this file except in compliance with the License.
# You may obtain a copy of the License at
#
# http://www.apache.org/licenses/LICENSE-2.0
#
# Unless required by applicable law or agreed to in writing, software
# distributed under the License is distributed on an "AS IS" BASIS,
# WITHOUT WARRANTIES OR CONDITIONS OF ANY KIND, either express or implied.
# See the License for the specific language governing permissions and
# limitations under the License.

"""
Representation of Cassandra data types. These classes should make it simple for
the library (and caller software) to deal with Cassandra-style Java class type
names and CQL type specifiers, and convert between them cleanly. Parameterized
types are fully supported in both flavors. Once you have the right Type object
for the type you want, you can use it to serialize, deserialize, or retrieve
the corresponding CQL or Cassandra type strings.
"""

# NOTE:
# If/when the need arises for interpret types from CQL string literals in
# different ways (for https://issues.apache.org/jira/browse/CASSANDRA-3799,
# for example), these classes would be a good place to tack on
# .from_cql_literal() and .as_cql_literal() classmethods (or whatever).

from __future__ import absolute_import  # to enable import io from stdlib
from binascii import unhexlify
import calendar
from collections import namedtuple
from datetime import datetime, timedelta
from decimal import Decimal
import io
import re
import socket
import time
<<<<<<< HEAD
import datetime
=======
import sys
>>>>>>> 63db78be
from uuid import UUID

import six
from six.moves import range

from cassandra.marshal import (int8_pack, int8_unpack,
                               uint16_pack, uint16_unpack, uint32_pack, uint32_unpack,
                               int32_pack, int32_unpack, int64_pack, int64_unpack,
                               float_pack, float_unpack, double_pack, double_unpack,
                               varint_pack, varint_unpack)
from cassandra.util import OrderedMap, sortedset

apache_cassandra_type_prefix = 'org.apache.cassandra.db.marshal.'


if six.PY3:
    _number_types = frozenset((int, float))
    _time_types = frozenset((int,))
    _date_types = frozenset((int,))
    long = int

    def _name_from_hex_string(encoded_name):
        bin_str = unhexlify(encoded_name)
        return bin_str.decode('ascii')
else:
    _number_types = frozenset((int, long, float))
<<<<<<< HEAD
    _time_types = frozenset((int, long))
    _date_types = frozenset((int, long))
=======
    _name_from_hex_string = unhexlify
>>>>>>> 63db78be


def trim_if_startswith(s, prefix):
    if s.startswith(prefix):
        return s[len(prefix):]
    return s


def unix_time_from_uuid1(u):
    return (u.time - 0x01B21DD213814000) / 10000000.0


def datetime_from_timestamp(timestamp):
    if timestamp >= 0:
        dt = datetime.datetime.utcfromtimestamp(timestamp)
    else:
        # PYTHON-119: workaround for Windows
        dt = datetime.datetime(1970, 1, 1) + datetime.timedelta(seconds=timestamp)
    return dt


_casstypes = {}


class CassandraTypeType(type):
    """
    The CassandraType objects in this module will normally be used directly,
    rather than through instances of those types. They can be instantiated,
    of course, but the type information is what this driver mainly needs.

    This metaclass registers CassandraType classes in the global
    by-cassandra-typename and by-cql-typename registries, unless their class
    name starts with an underscore.
    """

    def __new__(metacls, name, bases, dct):
        dct.setdefault('cassname', name)
        cls = type.__new__(metacls, name, bases, dct)
        if not name.startswith('_'):
            _casstypes[name] = cls
        return cls


casstype_scanner = re.Scanner((
    (r'[()]', lambda s, t: t),
    (r'[a-zA-Z0-9_.:=>]+', lambda s, t: t),
    (r'[\s,]', None),
))


def lookup_casstype_simple(casstype):
    """
    Given a Cassandra type name (either fully distinguished or not), hand
    back the CassandraType class responsible for it. If a name is not
    recognized, a custom _UnrecognizedType subclass will be created for it.

    This function does not handle complex types (so no type parameters--
    nothing with parentheses). Use lookup_casstype() instead if you might need
    that.
    """
    shortname = trim_if_startswith(casstype, apache_cassandra_type_prefix)
    try:
        typeclass = _casstypes[shortname]
    except KeyError:
        typeclass = mkUnrecognizedType(casstype)
    return typeclass


def parse_casstype_args(typestring):
    tokens, remainder = casstype_scanner.scan(typestring)
    if remainder:
        raise ValueError("weird characters %r at end" % remainder)

    # use a stack of (types, names) lists
    args = [([], [])]
    for tok in tokens:
        if tok == '(':
            args.append(([], []))
        elif tok == ')':
            types, names = args.pop()
            prev_types, prev_names = args[-1]
            prev_types[-1] = prev_types[-1].apply_parameters(types, names)
        else:
            types, names = args[-1]
            parts = re.split(':|=>', tok)
            tok = parts.pop()
            if parts:
                names.append(parts[0])
            else:
                names.append(None)

            ctype = lookup_casstype_simple(tok)
            types.append(ctype)

    # return the first (outer) type, which will have all parameters applied
    return args[0][0][0]


def lookup_casstype(casstype):
    """
    Given a Cassandra type as a string (possibly including parameters), hand
    back the CassandraType class responsible for it. If a name is not
    recognized, a custom _UnrecognizedType subclass will be created for it.

    Example:

        >>> lookup_casstype('org.apache.cassandra.db.marshal.MapType(org.apache.cassandra.db.marshal.UTF8Type,org.apache.cassandra.db.marshal.Int32Type)')
        <class 'cassandra.types.MapType(UTF8Type, Int32Type)'>

    """
    if isinstance(casstype, (CassandraType, CassandraTypeType)):
        return casstype
    try:
        return parse_casstype_args(casstype)
    except (ValueError, AssertionError, IndexError) as e:
        raise ValueError("Don't know how to parse type string %r: %s" % (casstype, e))


class EmptyValue(object):
    """ See _CassandraType.support_empty_values """

    def __str__(self):
        return "EMPTY"
    __repr__ = __str__

EMPTY = EmptyValue()


@six.add_metaclass(CassandraTypeType)
class _CassandraType(object):
    subtypes = ()
    num_subtypes = 0
    empty_binary_ok = False

    support_empty_values = False
    """
    Back in the Thrift days, empty strings were used for "null" values of
    all types, including non-string types.  For most users, an empty
    string value in an int column is the same as being null/not present,
    so the driver normally returns None in this case.  (For string-like
    types, it *will* return an empty string by default instead of None.)

    To avoid this behavior, set this to :const:`True`. Instead of returning
    None for empty string values, the EMPTY singleton (an instance
    of EmptyValue) will be returned.
    """

    def __init__(self, val):
        self.val = self.validate(val)

    def __repr__(self):
        return '<%s( %r )>' % (self.cql_parameterized_type(), self.val)

    @staticmethod
    def validate(val):
        """
        Called to transform an input value into one of a suitable type
        for this class. As an example, the BooleanType class uses this
        to convert an incoming value to True or False.
        """
        return val

    @classmethod
    def from_binary(cls, byts, protocol_version):
        """
        Deserialize a bytestring into a value. See the deserialize() method
        for more information. This method differs in that if None or the empty
        string is passed in, None may be returned.
        """
        if byts is None:
            return None
        elif len(byts) == 0 and not cls.empty_binary_ok:
            return EMPTY if cls.support_empty_values else None
        return cls.deserialize(byts, protocol_version)

    @classmethod
    def to_binary(cls, val, protocol_version):
        """
        Serialize a value into a bytestring. See the serialize() method for
        more information. This method differs in that if None is passed in,
        the result is the empty string.
        """
        return b'' if val is None else cls.serialize(val, protocol_version)

    @staticmethod
    def deserialize(byts, protocol_version):
        """
        Given a bytestring, deserialize into a value according to the protocol
        for this type. Note that this does not create a new instance of this
        class; it merely gives back a value that would be appropriate to go
        inside an instance of this class.
        """
        return byts

    @staticmethod
    def serialize(val, protocol_version):
        """
        Given a value appropriate for this class, serialize it according to the
        protocol for this type and return the corresponding bytestring.
        """
        return val

    @classmethod
    def cass_parameterized_type_with(cls, subtypes, full=False):
        """
        Return the name of this type as it would be expressed by Cassandra,
        optionally fully qualified. If subtypes is not None, it is expected
        to be a list of other CassandraType subclasses, and the output
        string includes the Cassandra names for those subclasses as well,
        as parameters to this one.

        Example:

            >>> LongType.cass_parameterized_type_with(())
            'LongType'
            >>> LongType.cass_parameterized_type_with((), full=True)
            'org.apache.cassandra.db.marshal.LongType'
            >>> SetType.cass_parameterized_type_with([DecimalType], full=True)
            'org.apache.cassandra.db.marshal.SetType(org.apache.cassandra.db.marshal.DecimalType)'
        """
        cname = cls.cassname
        if full and '.' not in cname:
            cname = apache_cassandra_type_prefix + cname
        if not subtypes:
            return cname
        sublist = ', '.join(styp.cass_parameterized_type(full=full) for styp in subtypes)
        return '%s(%s)' % (cname, sublist)

    @classmethod
    def apply_parameters(cls, subtypes, names=None):
        """
        Given a set of other CassandraTypes, create a new subtype of this type
        using them as parameters. This is how composite types are constructed.

            >>> MapType.apply_parameters(DateType, BooleanType)
            <class 'cassandra.types.MapType(DateType, BooleanType)'>

        `subtypes` will be a sequence of CassandraTypes.  If provided, `names`
        will be an equally long sequence of column names or Nones.
        """
        if cls.num_subtypes != 'UNKNOWN' and len(subtypes) != cls.num_subtypes:
            raise ValueError("%s types require %d subtypes (%d given)"
                             % (cls.typename, cls.num_subtypes, len(subtypes)))
        newname = cls.cass_parameterized_type_with(subtypes)
        if six.PY2 and isinstance(newname, unicode):
            newname = newname.encode('utf-8')
        return type(newname, (cls,), {'subtypes': subtypes, 'cassname': cls.cassname, 'fieldnames': names})

    @classmethod
    def cql_parameterized_type(cls):
        """
        Return a CQL type specifier for this type. If this type has parameters,
        they are included in standard CQL <> notation.
        """
        if not cls.subtypes:
            return cls.typename
        return '%s<%s>' % (cls.typename, ', '.join(styp.cql_parameterized_type() for styp in cls.subtypes))

    @classmethod
    def cass_parameterized_type(cls, full=False):
        """
        Return a Cassandra type specifier for this type. If this type has
        parameters, they are included in the standard () notation.
        """
        return cls.cass_parameterized_type_with(cls.subtypes, full=full)


# it's initially named with a _ to avoid registering it as a real type, but
# client programs may want to use the name still for isinstance(), etc
CassandraType = _CassandraType


class _UnrecognizedType(_CassandraType):
    num_subtypes = 'UNKNOWN'


if six.PY3:
    def mkUnrecognizedType(casstypename):
        return CassandraTypeType(casstypename,
                                 (_UnrecognizedType,),
                                 {'typename': "'%s'" % casstypename})
else:
    def mkUnrecognizedType(casstypename):  # noqa
        return CassandraTypeType(casstypename.encode('utf8'),
                                 (_UnrecognizedType,),
                                 {'typename': "'%s'" % casstypename})


class BytesType(_CassandraType):
    typename = 'blob'
    empty_binary_ok = True

    @staticmethod
    def validate(val):
        return bytearray(val)

    @staticmethod
    def serialize(val, protocol_version):
        return six.binary_type(val)


class DecimalType(_CassandraType):
    typename = 'decimal'

    @staticmethod
    def validate(val):
        return Decimal(val)

    @staticmethod
    def deserialize(byts, protocol_version):
        scale = int32_unpack(byts[:4])
        unscaled = varint_unpack(byts[4:])
        return Decimal('%de%d' % (unscaled, -scale))

    @staticmethod
    def serialize(dec, protocol_version):
        try:
            sign, digits, exponent = dec.as_tuple()
        except AttributeError:
            raise TypeError("Non-Decimal type received for Decimal value")
        unscaled = int(''.join([str(digit) for digit in digits]))
        if sign:
            unscaled *= -1
        scale = int32_pack(-exponent)
        unscaled = varint_pack(unscaled)
        return scale + unscaled


class UUIDType(_CassandraType):
    typename = 'uuid'

    @staticmethod
    def deserialize(byts, protocol_version):
        return UUID(bytes=byts)

    @staticmethod
    def serialize(uuid, protocol_version):
        try:
            return uuid.bytes
        except AttributeError:
            raise TypeError("Got a non-UUID object for a UUID value")


class BooleanType(_CassandraType):
    typename = 'boolean'

    @staticmethod
    def validate(val):
        return bool(val)

    @staticmethod
    def deserialize(byts, protocol_version):
        return bool(int8_unpack(byts))

    @staticmethod
    def serialize(truth, protocol_version):
        return int8_pack(truth)


if six.PY2:
    class AsciiType(_CassandraType):
        typename = 'ascii'
        empty_binary_ok = True
else:
    class AsciiType(_CassandraType):
        typename = 'ascii'
        empty_binary_ok = True

        @staticmethod
        def deserialize(byts, protocol_version):
            return byts.decode('ascii')

        @staticmethod
        def serialize(var, protocol_version):
            try:
                return var.encode('ascii')
            except UnicodeDecodeError:
                return var


class FloatType(_CassandraType):
    typename = 'float'

    @staticmethod
    def deserialize(byts, protocol_version):
        return float_unpack(byts)

    @staticmethod
    def serialize(byts, protocol_version):
        return float_pack(byts)


class DoubleType(_CassandraType):
    typename = 'double'

    @staticmethod
    def deserialize(byts, protocol_version):
        return double_unpack(byts)

    @staticmethod
    def serialize(byts, protocol_version):
        return double_pack(byts)


class LongType(_CassandraType):
    typename = 'bigint'

    @staticmethod
    def deserialize(byts, protocol_version):
        return int64_unpack(byts)

    @staticmethod
    def serialize(byts, protocol_version):
        return int64_pack(byts)


class Int32Type(_CassandraType):
    typename = 'int'

    @staticmethod
    def deserialize(byts, protocol_version):
        return int32_unpack(byts)

    @staticmethod
    def serialize(byts, protocol_version):
        return int32_pack(byts)


class IntegerType(_CassandraType):
    typename = 'varint'

    @staticmethod
    def deserialize(byts, protocol_version):
        return varint_unpack(byts)

    @staticmethod
    def serialize(byts, protocol_version):
        return varint_pack(byts)


have_ipv6_packing = hasattr(socket, 'inet_ntop')


class InetAddressType(_CassandraType):
    typename = 'inet'

    # TODO: implement basic ipv6 support for Windows?
    # inet_ntop and inet_pton aren't available on Windows

    @staticmethod
    def deserialize(byts, protocol_version):
        if len(byts) == 16:
            if not have_ipv6_packing:
                raise Exception(
                    "IPv6 addresses cannot currently be handled on Windows")
            return socket.inet_ntop(socket.AF_INET6, byts)
        else:
            return socket.inet_ntoa(byts)

    @staticmethod
    def serialize(addr, protocol_version):
        if ':' in addr:
            fam = socket.AF_INET6
            if not have_ipv6_packing:
                raise Exception(
                    "IPv6 addresses cannot currently be handled on Windows")
            return socket.inet_pton(fam, addr)
        else:
            fam = socket.AF_INET
            return socket.inet_aton(addr)


class CounterColumnType(LongType):
    typename = 'counter'

cql_timestamp_formats = (
    '%Y-%m-%d %H:%M',
    '%Y-%m-%d %H:%M:%S',
    '%Y-%m-%dT%H:%M',
    '%Y-%m-%dT%H:%M:%S',
    '%Y-%m-%d'
)

_have_warned_about_timestamps = False


class DateType(_CassandraType):
    typename = 'timestamp'

    @classmethod
    def validate(cls, val):
        if isinstance(val, six.string_types):
            val = cls.interpret_datestring(val)
        return val

    @staticmethod
    def interpret_datestring(val):
        if val[-5] in ('+', '-'):
            offset = (int(val[-4:-2]) * 3600 + int(val[-2:]) * 60) * int(val[-5] + '1')
            val = val[:-5]
        else:
            offset = -time.timezone
        for tformat in cql_timestamp_formats:
            try:
                tval = time.strptime(val, tformat)
            except ValueError:
                continue
            # scale seconds to millis for the raw value
            return (calendar.timegm(tval) + offset) * 1e3
        else:
            raise ValueError("can't interpret %r as a date" % (val,))

    def my_timestamp(self):
        return self.val

    @staticmethod
    def deserialize(byts, protocol_version):
        timestamp = int64_unpack(byts) / 1000.0
        return datetime_from_timestamp(timestamp)

    @staticmethod
    def serialize(v, protocol_version):
        try:
            # v is datetime
            timestamp_seconds = calendar.timegm(v.utctimetuple())
            timestamp = timestamp_seconds * 1e3 + getattr(v, 'microsecond', 0) / 1e3
        except AttributeError:
            # Ints and floats are valid timestamps too
            if type(v) not in _number_types:
                raise TypeError('DateType arguments must be a datetime or timestamp')
            timestamp = v

        return int64_pack(long(timestamp))


class TimestampType(DateType):
    pass


class TimeUUIDType(DateType):
    typename = 'timeuuid'

    def my_timestamp(self):
        return unix_time_from_uuid1(self.val)

    @staticmethod
    def deserialize(byts, protocol_version):
        return UUID(bytes=byts)

    @staticmethod
    def serialize(timeuuid, protocol_version):
        try:
            return timeuuid.bytes
        except AttributeError:
            raise TypeError("Got a non-UUID object for a UUID value")


class SimpleDateType(_CassandraType):
    typename = 'date'
    seconds_per_day = 60 * 60 * 24
    date_format = "%Y-%m-%d"

    @classmethod
    def validate(cls, val):
        if isinstance(val, six.string_types):
            val = cls.interpret_simpledate_string(val)
        elif (not isinstance(val, datetime.date)) and (type(val) not in _date_types):
            raise TypeError('SimpleDateType arg must be a datetime.date, unsigned integer, or string in the format YYYY-MM-DD')
        return val

    @staticmethod
    def interpret_simpledate_string(v):
        date_time = datetime.datetime.strptime(v, SimpleDateType.date_format)
        return datetime.date(date_time.year, date_time.month, date_time.day)

    @staticmethod
    def serialize(val, protocol_version):
        # Values of the 'date'` type are encoded as 32-bit unsigned integers
        # representing a number of days with "the epoch" at the center of the
        # range (2^31). Epoch is January 1st, 1970
        try:
            shifted = (calendar.timegm(val.timetuple()) // SimpleDateType.seconds_per_day) + 2 ** 31
        except AttributeError:
            shifted = val
        return uint32_pack(shifted)

    @staticmethod
    def deserialize(byts, protocol_version):
        timestamp = SimpleDateType.seconds_per_day * (uint32_unpack(byts) - 2 ** 31)
        dt = datetime.datetime.utcfromtimestamp(timestamp)
        return datetime.date(dt.year, dt.month, dt.day)


class TimeType(_CassandraType):
    typename = 'time'
    ONE_MICRO = 1000
    ONE_MILLI = 1000 * ONE_MICRO
    ONE_SECOND = 1000 * ONE_MILLI
    ONE_MINUTE = 60 * ONE_SECOND
    ONE_HOUR = 60 * ONE_MINUTE

    @classmethod
    def validate(cls, val):
        if isinstance(val, six.string_types):
            val = cls.interpret_timestring(val)
        elif (not isinstance(val, datetime.time)) and (type(val) not in _time_types):
            raise TypeError('TimeType arguments must be a string or whole number')
        return val

    @staticmethod
    def interpret_timestring(val):
        try:
            nano = 0
            parts = val.split('.')
            base_time = time.strptime(parts[0], "%H:%M:%S")
            nano = (base_time.tm_hour * TimeType.ONE_HOUR +
                    base_time.tm_min * TimeType.ONE_MINUTE +
                    base_time.tm_sec * TimeType.ONE_SECOND)

            if len(parts) > 1:
                # right pad to 9 digits
                nano_time_str = parts[1] + "0" * (9 - len(parts[1]))
                nano += int(nano_time_str)

            return nano
        except ValueError:
            raise ValueError("can't interpret %r as a time" % (val,))

    @staticmethod
    def serialize(val, protocol_version):
        # Values of the @time@ type are encoded as 64-bit signed integers
        # representing the number of nanoseconds since midnight.
        try:
            nano = (val.hour * TimeType.ONE_HOUR +
                    val.minute * TimeType.ONE_MINUTE +
                    val.second * TimeType.ONE_SECOND +
                    val.microsecond * TimeType.ONE_MICRO)
        except AttributeError:
            nano = val
        return int64_pack(nano)

    @staticmethod
    def deserialize(byts, protocol_version):
        return int64_unpack(byts)


class UTF8Type(_CassandraType):
    typename = 'text'
    empty_binary_ok = True

    @staticmethod
    def deserialize(byts, protocol_version):
        return byts.decode('utf8')

    @staticmethod
    def serialize(ustr, protocol_version):
        try:
            return ustr.encode('utf-8')
        except UnicodeDecodeError:
            # already utf-8
            return ustr


class VarcharType(UTF8Type):
    typename = 'varchar'


class _ParameterizedType(_CassandraType):
    def __init__(self, val):
        if not self.subtypes:
            raise ValueError("%s type with no parameters can't be instantiated" % (self.typename,))
        _CassandraType.__init__(self, val)

    @classmethod
    def deserialize(cls, byts, protocol_version):
        if not cls.subtypes:
            raise NotImplementedError("can't deserialize unparameterized %s"
                                      % cls.typename)
        return cls.deserialize_safe(byts, protocol_version)

    @classmethod
    def serialize(cls, val, protocol_version):
        if not cls.subtypes:
            raise NotImplementedError("can't serialize unparameterized %s"
                                      % cls.typename)
        return cls.serialize_safe(val, protocol_version)


class _SimpleParameterizedType(_ParameterizedType):
    @classmethod
    def validate(cls, val):
        subtype, = cls.subtypes
        return cls.adapter([subtype.validate(subval) for subval in val])

    @classmethod
    def deserialize_safe(cls, byts, protocol_version):
        subtype, = cls.subtypes
        if protocol_version >= 3:
            unpack = int32_unpack
            length = 4
        else:
            unpack = uint16_unpack
            length = 2
        numelements = unpack(byts[:length])
        p = length
        result = []
        for _ in range(numelements):
            itemlen = unpack(byts[p:p + length])
            p += length
            item = byts[p:p + itemlen]
            p += itemlen
            result.append(subtype.from_binary(item, protocol_version))
        return cls.adapter(result)

    @classmethod
    def serialize_safe(cls, items, protocol_version):
        if isinstance(items, six.string_types):
            raise TypeError("Received a string for a type that expects a sequence")

        subtype, = cls.subtypes
        pack = int32_pack if protocol_version >= 3 else uint16_pack
        buf = io.BytesIO()
        buf.write(pack(len(items)))
        for item in items:
            itembytes = subtype.to_binary(item, protocol_version)
            buf.write(pack(len(itembytes)))
            buf.write(itembytes)
        return buf.getvalue()


class ListType(_SimpleParameterizedType):
    typename = 'list'
    num_subtypes = 1
    adapter = list


class SetType(_SimpleParameterizedType):
    typename = 'set'
    num_subtypes = 1
    adapter = sortedset


class MapType(_ParameterizedType):
    typename = 'map'
    num_subtypes = 2

    @classmethod
    def validate(cls, val):
        subkeytype, subvaltype = cls.subtypes
        return dict((subkeytype.validate(k), subvaltype.validate(v)) for (k, v) in six.iteritems(val))

    @classmethod
    def deserialize_safe(cls, byts, protocol_version):
        subkeytype, subvaltype = cls.subtypes
        if protocol_version >= 3:
            unpack = int32_unpack
            length = 4
        else:
            unpack = uint16_unpack
            length = 2
        numelements = unpack(byts[:length])
        p = length
        themap = OrderedMap()
        for _ in range(numelements):
            key_len = unpack(byts[p:p + length])
            p += length
            keybytes = byts[p:p + key_len]
            p += key_len
            val_len = unpack(byts[p:p + length])
            p += length
            valbytes = byts[p:p + val_len]
            p += val_len
            key = subkeytype.from_binary(keybytes, protocol_version)
            val = subvaltype.from_binary(valbytes, protocol_version)
            themap._insert(key, val)
        return themap

    @classmethod
    def serialize_safe(cls, themap, protocol_version):
        subkeytype, subvaltype = cls.subtypes
        pack = int32_pack if protocol_version >= 3 else uint16_pack
        buf = io.BytesIO()
        buf.write(pack(len(themap)))
        try:
            items = six.iteritems(themap)
        except AttributeError:
            raise TypeError("Got a non-map object for a map value")
        for key, val in items:
            keybytes = subkeytype.to_binary(key, protocol_version)
            valbytes = subvaltype.to_binary(val, protocol_version)
            buf.write(pack(len(keybytes)))
            buf.write(keybytes)
            buf.write(pack(len(valbytes)))
            buf.write(valbytes)
        return buf.getvalue()


class TupleType(_ParameterizedType):
    typename = 'tuple'
    num_subtypes = 'UNKNOWN'

    @classmethod
    def deserialize_safe(cls, byts, protocol_version):
        proto_version = max(3, protocol_version)
        p = 0
        values = []
        for col_type in cls.subtypes:
            if p == len(byts):
                break
            itemlen = int32_unpack(byts[p:p + 4])
            p += 4
            if itemlen >= 0:
                item = byts[p:p + itemlen]
                p += itemlen
            else:
                item = None
            # collections inside UDTs are always encoded with at least the
            # version 3 format
            values.append(col_type.from_binary(item, proto_version))

        if len(values) < len(cls.subtypes):
            nones = [None] * (len(cls.subtypes) - len(values))
            values = values + nones

        return tuple(values)

    @classmethod
    def serialize_safe(cls, val, protocol_version):
        if len(val) > len(cls.subtypes):
            raise ValueError("Expected %d items in a tuple, but got %d: %s" %
                             (len(cls.subtypes), len(val), val))

        proto_version = max(3, protocol_version)
        buf = io.BytesIO()
        for item, subtype in zip(val, cls.subtypes):
            if item is not None:
                packed_item = subtype.to_binary(item, proto_version)
                buf.write(int32_pack(len(packed_item)))
                buf.write(packed_item)
            else:
                buf.write(int32_pack(-1))
        return buf.getvalue()

    @classmethod
    def cql_parameterized_type(cls):
        subtypes_string = ', '.join(sub.cql_parameterized_type() for sub in cls.subtypes)
        return 'frozen<tuple<%s>>' % (subtypes_string,)


class UserType(TupleType):
    typename = "'org.apache.cassandra.db.marshal.UserType'"

    _cache = {}
    _module = sys.modules[__name__]

    @classmethod
    def make_udt_class(cls, keyspace, udt_name, names_and_types, mapped_class):
        if six.PY2 and isinstance(udt_name, unicode):
            udt_name = udt_name.encode('utf-8')
        try:
            return cls._cache[(keyspace, udt_name)]
        except KeyError:
            field_names, types = zip(*names_and_types)
            instance = type(udt_name, (cls,), {'subtypes': types,
                                               'cassname': cls.cassname,
                                               'typename': udt_name,
                                               'fieldnames': field_names,
                                               'keyspace': keyspace,
                                               'mapped_class': mapped_class,
                                               'tuple_type': cls._make_registered_udt_namedtuple(keyspace, udt_name, field_names)})
            cls._cache[(keyspace, udt_name)] = instance
            return instance

    @classmethod
    def apply_parameters(cls, subtypes, names):
        keyspace = subtypes[0]
        udt_name = _name_from_hex_string(subtypes[1].cassname)
        field_names = [_name_from_hex_string(encoded_name) for encoded_name in names[2:]]
        assert len(field_names) == len(subtypes[2:])
        return type(udt_name, (cls,), {'subtypes': subtypes[2:],
                                       'cassname': cls.cassname,
                                       'typename': udt_name,
                                       'fieldnames': field_names,
                                       'keyspace': keyspace,
                                       'mapped_class': None,
                                       'tuple_type': namedtuple(udt_name, field_names)})

    @classmethod
    def cql_parameterized_type(cls):
        return "frozen<%s>" % (cls.typename,)

    @classmethod
    def deserialize_safe(cls, byts, protocol_version):
        proto_version = max(3, protocol_version)
        p = 0
        values = []
        for col_type in cls.subtypes:
            if p == len(byts):
                break
            itemlen = int32_unpack(byts[p:p + 4])
            p += 4
            if itemlen >= 0:
                item = byts[p:p + itemlen]
                p += itemlen
            else:
                item = None
            # collections inside UDTs are always encoded with at least the
            # version 3 format
            values.append(col_type.from_binary(item, proto_version))

        if len(values) < len(cls.subtypes):
            nones = [None] * (len(cls.subtypes) - len(values))
            values = values + nones

        if cls.mapped_class:
            return cls.mapped_class(**dict(zip(cls.fieldnames, values)))
        else:
            return cls.tuple_type(*values)

    @classmethod
    def serialize_safe(cls, val, protocol_version):
        proto_version = max(3, protocol_version)
        buf = io.BytesIO()
        for fieldname, subtype in zip(cls.fieldnames, cls.subtypes):
            item = getattr(val, fieldname)
            if item is not None:
                packed_item = subtype.to_binary(getattr(val, fieldname), proto_version)
                buf.write(int32_pack(len(packed_item)))
                buf.write(packed_item)
            else:
                buf.write(int32_pack(-1))
        return buf.getvalue()

    @classmethod
    def _make_registered_udt_namedtuple(cls, keyspace, name, field_names):
        # this is required to make the type resolvable via this module...
        # required when unregistered udts are pickled for use as keys in
        # util.OrderedMap
        qualified_name = "%s_%s" % (keyspace, name)
        nt = getattr(cls._module, qualified_name, None)
        if not nt:
            nt = namedtuple(qualified_name, field_names)
            setattr(cls._module, qualified_name, nt)
        return nt


class CompositeType(_ParameterizedType):
    typename = "'org.apache.cassandra.db.marshal.CompositeType'"
    num_subtypes = 'UNKNOWN'

    @classmethod
    def cql_parameterized_type(cls):
        """
        There is no CQL notation for Composites, so we override this.
        """
        typestring = cls.cass_parameterized_type(full=True)
        return "'%s'" % (typestring,)


class DynamicCompositeType(CompositeType):
    typename = "'org.apache.cassandra.db.marshal.DynamicCompositeType'"


class ColumnToCollectionType(_ParameterizedType):
    """
    This class only really exists so that we can cleanly evaluate types when
    Cassandra includes this. We don't actually need or want the extra
    information.
    """
    typename = "'org.apache.cassandra.db.marshal.ColumnToCollectionType'"
    num_subtypes = 'UNKNOWN'


class ReversedType(_ParameterizedType):
    typename = "'org.apache.cassandra.db.marshal.ReversedType'"
    num_subtypes = 1

    @classmethod
    def deserialize_safe(cls, byts, protocol_version):
        subtype, = cls.subtypes
        return subtype.from_binary(byts)

    @classmethod
    def serialize_safe(cls, val, protocol_version):
        subtype, = cls.subtypes
        return subtype.to_binary(val, protocol_version)


def is_counter_type(t):
    if isinstance(t, six.string_types):
        t = lookup_casstype(t)
    return issubclass(t, CounterColumnType)


def cql_typename(casstypename):
    """
    Translate a Cassandra-style type specifier (optionally-fully-distinguished
    Java class names for data types, along with optional parameters) into a
    CQL-style type specifier.

        >>> cql_typename('DateType')
        'timestamp'
        >>> cql_typename('org.apache.cassandra.db.marshal.ListType(IntegerType)')
        'list<varint>'
    """
    return lookup_casstype(casstypename).cql_parameterized_type()<|MERGE_RESOLUTION|>--- conflicted
+++ resolved
@@ -31,17 +31,13 @@
 from binascii import unhexlify
 import calendar
 from collections import namedtuple
-from datetime import datetime, timedelta
+import datetime
 from decimal import Decimal
 import io
 import re
 import socket
 import time
-<<<<<<< HEAD
-import datetime
-=======
 import sys
->>>>>>> 63db78be
 from uuid import UUID
 
 import six
@@ -68,12 +64,9 @@
         return bin_str.decode('ascii')
 else:
     _number_types = frozenset((int, long, float))
-<<<<<<< HEAD
     _time_types = frozenset((int, long))
     _date_types = frozenset((int, long))
-=======
     _name_from_hex_string = unhexlify
->>>>>>> 63db78be
 
 
 def trim_if_startswith(s, prefix):
